--- conflicted
+++ resolved
@@ -63,10 +63,6 @@
     - SPI STMPE610
 
 
-<<<<<<< HEAD
-設定方法のサンプルは[src/lgfx_user](src/lgfx_user)にあります。  
-=======
->>>>>>> 441ae96e
 上記対応機種とコマンド体系の類似したLCDパネルであれば対応可能ですが、当方で入手し動作確認が取れたもののみ正式対応としています。  
 対応要望を頂けた機種には優先的に対応を検討致します。  
   
