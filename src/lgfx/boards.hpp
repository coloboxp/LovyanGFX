#ifndef __LGFX_BOARDS_HPP__
#define __LGFX_BOARDS_HPP__

namespace lgfx
{
  namespace boards
  {
    enum board_t
    { board_unknown
    , board_Non_Panel
    , board_M5Stack
    , board_M5StackCore2
    , board_M5StickC
    , board_M5StickCPlus
    , board_TTGO_TS
    , board_TTGO_TWatch
    , board_TTGO_TWristband
    , board_TTGO_TDisplay
    , board_ODROID_GO
    , board_DDUINO32_XS
    , board_ESP_WROVER_KIT
    , board_LoLinD32
    , board_WioTerminal
    , board_WiFiBoy_Pro
    , board_WiFiBoy_Mini
    , board_Makerfabs_TouchCamera
    , board_Makerfabs_MakePython
    , board_M5StackCoreInk
    , board_M5Stack_CoreInk = board_M5StackCoreInk
    , board_M5Paper
    , board_ESP32_S2_Kaluga_1
    , board_WT32_SC01
    , board_PyBadge
    , board_M5Tough
    , board_OpenCV
    , board_FrameBuffer
    , board_M5Station
    , board_ESPboy
    , board_M5UnitLCD
    , board_M5UnitOLED
    , board_M5AtomDisplay
    , board_FeatherM4_HX8357
<<<<<<< HEAD
    , board_SDL
=======
    , board_ESP32_S3_BOX
>>>>>>> a4f2aac1
    };
  }
  using namespace boards;
}

#endif<|MERGE_RESOLUTION|>--- conflicted
+++ resolved
@@ -40,11 +40,8 @@
     , board_M5UnitOLED
     , board_M5AtomDisplay
     , board_FeatherM4_HX8357
-<<<<<<< HEAD
+    , board_ESP32_S3_BOX
     , board_SDL
-=======
-    , board_ESP32_S3_BOX
->>>>>>> a4f2aac1
     };
   }
   using namespace boards;
